--- conflicted
+++ resolved
@@ -1,49 +1,35 @@
-results_dir: "results_test"
-<<<<<<< HEAD
-gen_data: false
-run_map: false
-config_settings:
-  thruster:
-    name: "SPT-100"
-  anom_model:
-    MultiLogBohm:
-      zs: [0.0, 0.01, 0.02, 0.03, 0.04, 0.05, 0.06, 0.07]
-      cs: [0.02, 0.024, 0.028, 0.033, 0.04, 0.004, 0.004, 0.05]
-
-=======
-gen_data: true
-
-#======CONFIG=====================
-config_settings:
-  thruster:
-    name: "SPT-100"
-  anom_model: #  anom model needs to be specified.(parameters)
-    MultiLogBohm:
-      zs: [0.0, 0.01, 0.02, 0.03, 0.04, 0.05, 0.06, 0.07]
-      cs: [0.02, 0.024, 0.028, 0.033, 0.04, 0.004, 0.004, 0.05]
-##UNCOMMENT TWOZONEBOHM FOR MCMC/MAP 
-    # TwoZoneBohm: 
-    #   c1: 0.00625
-    #   c2: 0.0625
-
-##UNCOMMENT SECTIONS BELOW FOR TESTING MCMC/MAP/PLOTTING
-# #======MAP_YAML=====================
-# run_map: false
-# map:
-#   output_dir: "results_test/map"
-#   initial_guess: [-0.2, 0.5]
-#   method: "Nelder-Mead"
-#   max_iter: 100
-# #======MCMC_YAML=====================
-# run_mcmc: true
-# mcmc:
-#   reference_data: "results_test/map/final_map_params.json"
-#   output_dir: "results_test/mcmc"
-#   initial_cov: [[1.0, 0.0], [0.0, 1.0]]
-#   burn_in: 20
-#   max_iter: 100
-
-# #======PLOTTING_YAML=====================
-# plotting: true
-
->>>>>>> 4c49e9c6
+results_dir: "results_test"
+gen_data: true
+
+#======CONFIG=====================
+config_settings:
+  thruster:
+    name: "SPT-100"
+  anom_model: #  anom model needs to be specified.(parameters)
+    MultiLogBohm:
+      zs: [0.0, 0.01, 0.02, 0.03, 0.04, 0.05, 0.06, 0.07]
+      cs: [0.02, 0.024, 0.028, 0.033, 0.04, 0.004, 0.004, 0.05]
+##UNCOMMENT TWOZONEBOHM FOR MCMC/MAP 
+    # TwoZoneBohm: 
+    #   c1: 0.00625
+    #   c2: 0.0625
+
+##UNCOMMENT SECTIONS BELOW FOR TESTING MCMC/MAP/PLOTTING
+# #======MAP_YAML=====================
+# run_map: false
+# map:
+#   output_dir: "results_test/map"
+#   initial_guess: [-0.2, 0.5]
+#   method: "Nelder-Mead"
+#   max_iter: 100
+# #======MCMC_YAML=====================
+# run_mcmc: true
+# mcmc:
+#   reference_data: "results_test/map/final_map_params.json"
+#   output_dir: "results_test/mcmc"
+#   initial_cov: [[1.0, 0.0], [0.0, 1.0]]
+#   burn_in: 20
+#   max_iter: 100
+
+# #======PLOTTING_YAML=====================
+# plotting: true