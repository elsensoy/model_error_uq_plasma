import sys
import argparse
import json
from pathlib import Path
import os

# print("HallThruster imported successfully!")
HALL_OPT_DIR = os.path.dirname(os.path.abspath(__file__))  
print(f"[DEBUG] hall_opt directory: {HALL_OPT_DIR}")

#TODO: Replace python path.
#( find yours by running `
#``julia
# using HallThruster
# println(pathof(HallThruster))
# ```)
<<<<<<< HEAD

=======
>>>>>>> 4c49e9c6
hallthruster_path = "/home/elida/.julia/packages/HallThruster/cq07j/python"
if hallthruster_path not in sys.path:
    sys.path.append(hallthruster_path)

import hallthruster as het
print("HallThruster imported successfully from main!")


from hall_opt.config.verifier import verify_all_yaml  
from hall_opt.scripts.map import run_map_workflow
from hall_opt.scripts.mcmc import run_mcmc_with_final_map_params
from hall_opt.scripts.gen_data import generate_ground_truth
from hall_opt.plotting.posterior_plots import generate_plots
from hall_opt.utils.data_loader import load_data
from hall_opt.utils.resolve_paths import resolve_yaml_paths

def parse_arguments():
    """Parse command-line arguments."""
    parser = argparse.ArgumentParser(description="Run different methods of the project.")
<<<<<<< HEAD

    # Accept argument that looks like "mcmc.yaml", "map.yaml", etc.
    parser.add_argument("method_yaml", type=str, help="The method override file (e.g., mcmc.yaml, map.yaml).")

=======
    # Accept argument that looks like "mcmc.yaml", "map.yaml", etc.
    parser.add_argument("method_yaml", type=str, help="The method override file (e.g., mcmc.yaml, map.yaml).")
>>>>>>> 4c49e9c6
    return parser.parse_args()

def main():

# Parse command-line arguments
    args = parse_arguments()
    # -----------------------------
    #  Step 1: Extract method name from the argument
    # -----------------------------
    method_file = Path(args.method_yaml)
    method = method_file.stem  # Extracts "map" from "map.yaml"

    # -----------------------------
<<<<<<< HEAD
    #  Step 1: Extract method name from the argument
    # -----------------------------
    method_file = Path(args.method_yaml)
    method = method_file.stem  # Extracts "map" from "map.yaml"

    # -----------------------------
=======
>>>>>>> 4c49e9c6
    #  Step 2: Validate and Load settings.yaml (the only actual YAML)
    # -----------------------------
    settings = verify_all_yaml()  # load "settings.yaml"

    if settings is None:
        print("ERROR: Failed to load settings. Exiting...")
        sys.exit(1)

    resolve_yaml_paths(settings)

    # -----------------------------
    #  Step 3: Override YAML Settings with Command-Line Args
    # -----------------------------
    valid_methods = {
        "map": "run_map",
        "mcmc": "run_mcmc",
        "gen_data": "gen_data",
        "plotting": "plotting"
    }
<<<<<<< HEAD

    if method in valid_methods:
        setattr(settings, valid_methods[method], True)  # Dynamically enable the flag
        print(f"Overriding: settings.general.{valid_methods[method]} = True")
=======
    if method in valid_methods:
        #  Override inside `settings.general`
        setattr(settings.general, valid_methods[method], True)  
        print(f"Overriding: settings.{valid_methods[method]} = True")
>>>>>>> 4c49e9c6
    else:
        print(f"ERROR: Unrecognized method '{method}'. Use one of {list(valid_methods.keys())}.")
        sys.exit(1)

<<<<<<< HEAD
    print(f"Using base configuration from settings.yaml")
    print(f"Method detected: {method}")
=======
    #  Debugging: Print final flag values 
    print("DEBUG: Final execution flags:")
    print(f"  run_map: {settings.general.run_map}")
    print(f"  run_mcmc: {settings.general.run_mcmc}")
    print(f"  gen_data: {settings.general.gen_data}")
    print(f"  plotting: {settings.general.plotting}")
>>>>>>> 4c49e9c6

    print(f"Using base configuration from settings.yaml")
    print(f"Method detected: {method}")
    # -----------------------------
    #  Step 3: Create Results Directory
    # -----------------------------
    base_results_dir = Path(settings.results_dir)

    base_results_dir.mkdir(parents=True, exist_ok=True)

    print(f" Results directory set to: {base_results_dir}")
<<<<<<< HEAD
    # -----------------------------
    #  Step 4: Generate or Load Ground Truth Data
        # -----------------------------

    # -----------------------------
    #  Step 4: Generate or Load Ground Truth Data
    # -----------------------------

=======
    # -----------------------------
    #  Step 4: Generate or Load Ground Truth Data
        # -----------------------------
>>>>>>> 4c49e9c6
    observed_data = None
    ground_truth_file = Path(settings.postprocess.output_file["MultiLogBohm"]).resolve()

    if settings.general.gen_data:
        print("DEBUG: `gen_data=True` -> Running ground truth generation...")
        observed_data = generate_ground_truth(settings)
    else:
        observed_data = load_data(settings, "ground_truth")
    if not ground_truth_file.exists():
            print(f"ERROR: Ground truth file '{ground_truth_file}' not found.")
            print(f"DEBUG: `gen_data=False` -> Trying to load ground truth data from {ground_truth_file}")
     #  Stop execution if no ground truth is found
    if observed_data is None:
        print("ERROR: Ground truth data is required but missing. Exiting.")

    # -----------------------------
    #  Step 5: Run MAP Estimation (If Enabled)
    # -----------------------------
    if settings.general.run_map:
<<<<<<< HEAD
        print("Running MAP estimation using TwoZoneBohm...")
        print(f"Using base directory for this MAP run: {settings.map.base_dir}")
        config_file = settings.general.config_file

        try:
            optimized_params = run_map_workflow(observed_data, settings, config_file)
            if optimized_params:
                final_map_params_path = Path(settings.map.base_dir) / "final_map_params.json"
                with open(final_map_params_path, "w") as f:
                    json.dump(optimized_params, f, indent=4)
                print(f"Final MAP parameters saved to {final_map_params_path}")
            else:
                print("ERROR: MAP optimization failed.")

        except Exception as e:
            print(f"ERROR during MAP estimation: {e}")
            sys.exit(1)
=======
        print(f"DEBUG: observed_data: {type(observed_data)}, {observed_data is None}")
        if observed_data is None:
            print("ERROR: observed_data is missing, cannot run MAP estimation!")
        else:
            try:
                print("DEBUG: Calling run_map_workflow()...")
                optimized_params = run_map_workflow(observed_data, settings, settings.general.config_file)

                if optimized_params:
                    final_map_params_path = Path(settings.map.output) / "final_map_params.json"
                    with open(final_map_params_path, "w") as f:
                        json.dump(optimized_params, f, indent=4)
                    print(f"Final MAP parameters saved to {final_map_params_path}")
                else:
                    print("ERROR: MAP optimization failed.")

            except Exception as e:
                print(f"ERROR during MAP estimation: {e}")
                sys.exit(1)
    else:
        print("DEBUG: MAP Estimation is disabled.")
>>>>>>> 4c49e9c6

    # -----------------------------
    #  Step 6: Run MCMC Sampling (If Enabled)
    # -----------------------------
    if settings.general.run_mcmc:
        print("Running MCMC sampling...")
        print(f"Using base directory for this MCMC run: {settings.mcmc.base_dir}")

        # Run MCMC Sampling
        mcmc_params = run_mcmc_with_final_map_params(observed_data, settings)
        if mcmc_params is None:
            print("ERROR: MCMC sampling failed. Exiting.")
            sys.exit(1)

        print("MCMC sampling completed!")

    # -----------------------------
    #  Step 7: Generate Plots (If Enabled)
    # -----------------------------
    if settings.general.plotting:
        print("Generating plots...")
        generate_plots(settings)

    print("All processes completed successfully!")


if __name__ == "__main__":
    main()<|MERGE_RESOLUTION|>--- conflicted
+++ resolved
@@ -14,10 +14,6 @@
 # using HallThruster
 # println(pathof(HallThruster))
 # ```)
-<<<<<<< HEAD
-
-=======
->>>>>>> 4c49e9c6
 hallthruster_path = "/home/elida/.julia/packages/HallThruster/cq07j/python"
 if hallthruster_path not in sys.path:
     sys.path.append(hallthruster_path)
@@ -37,15 +33,8 @@
 def parse_arguments():
     """Parse command-line arguments."""
     parser = argparse.ArgumentParser(description="Run different methods of the project.")
-<<<<<<< HEAD
-
     # Accept argument that looks like "mcmc.yaml", "map.yaml", etc.
     parser.add_argument("method_yaml", type=str, help="The method override file (e.g., mcmc.yaml, map.yaml).")
-
-=======
-    # Accept argument that looks like "mcmc.yaml", "map.yaml", etc.
-    parser.add_argument("method_yaml", type=str, help="The method override file (e.g., mcmc.yaml, map.yaml).")
->>>>>>> 4c49e9c6
     return parser.parse_args()
 
 def main():
@@ -59,15 +48,6 @@
     method = method_file.stem  # Extracts "map" from "map.yaml"
 
     # -----------------------------
-<<<<<<< HEAD
-    #  Step 1: Extract method name from the argument
-    # -----------------------------
-    method_file = Path(args.method_yaml)
-    method = method_file.stem  # Extracts "map" from "map.yaml"
-
-    # -----------------------------
-=======
->>>>>>> 4c49e9c6
     #  Step 2: Validate and Load settings.yaml (the only actual YAML)
     # -----------------------------
     settings = verify_all_yaml()  # load "settings.yaml"
@@ -87,32 +67,20 @@
         "gen_data": "gen_data",
         "plotting": "plotting"
     }
-<<<<<<< HEAD
-
-    if method in valid_methods:
-        setattr(settings, valid_methods[method], True)  # Dynamically enable the flag
-        print(f"Overriding: settings.general.{valid_methods[method]} = True")
-=======
     if method in valid_methods:
         #  Override inside `settings.general`
         setattr(settings.general, valid_methods[method], True)  
         print(f"Overriding: settings.{valid_methods[method]} = True")
->>>>>>> 4c49e9c6
     else:
         print(f"ERROR: Unrecognized method '{method}'. Use one of {list(valid_methods.keys())}.")
         sys.exit(1)
 
-<<<<<<< HEAD
-    print(f"Using base configuration from settings.yaml")
-    print(f"Method detected: {method}")
-=======
     #  Debugging: Print final flag values 
     print("DEBUG: Final execution flags:")
     print(f"  run_map: {settings.general.run_map}")
     print(f"  run_mcmc: {settings.general.run_mcmc}")
     print(f"  gen_data: {settings.general.gen_data}")
     print(f"  plotting: {settings.general.plotting}")
->>>>>>> 4c49e9c6
 
     print(f"Using base configuration from settings.yaml")
     print(f"Method detected: {method}")
@@ -124,20 +92,9 @@
     base_results_dir.mkdir(parents=True, exist_ok=True)
 
     print(f" Results directory set to: {base_results_dir}")
-<<<<<<< HEAD
     # -----------------------------
     #  Step 4: Generate or Load Ground Truth Data
         # -----------------------------
-
-    # -----------------------------
-    #  Step 4: Generate or Load Ground Truth Data
-    # -----------------------------
-
-=======
-    # -----------------------------
-    #  Step 4: Generate or Load Ground Truth Data
-        # -----------------------------
->>>>>>> 4c49e9c6
     observed_data = None
     ground_truth_file = Path(settings.postprocess.output_file["MultiLogBohm"]).resolve()
 
@@ -157,25 +114,6 @@
     #  Step 5: Run MAP Estimation (If Enabled)
     # -----------------------------
     if settings.general.run_map:
-<<<<<<< HEAD
-        print("Running MAP estimation using TwoZoneBohm...")
-        print(f"Using base directory for this MAP run: {settings.map.base_dir}")
-        config_file = settings.general.config_file
-
-        try:
-            optimized_params = run_map_workflow(observed_data, settings, config_file)
-            if optimized_params:
-                final_map_params_path = Path(settings.map.base_dir) / "final_map_params.json"
-                with open(final_map_params_path, "w") as f:
-                    json.dump(optimized_params, f, indent=4)
-                print(f"Final MAP parameters saved to {final_map_params_path}")
-            else:
-                print("ERROR: MAP optimization failed.")
-
-        except Exception as e:
-            print(f"ERROR during MAP estimation: {e}")
-            sys.exit(1)
-=======
         print(f"DEBUG: observed_data: {type(observed_data)}, {observed_data is None}")
         if observed_data is None:
             print("ERROR: observed_data is missing, cannot run MAP estimation!")
@@ -197,7 +135,6 @@
                 sys.exit(1)
     else:
         print("DEBUG: MAP Estimation is disabled.")
->>>>>>> 4c49e9c6
 
     # -----------------------------
     #  Step 6: Run MCMC Sampling (If Enabled)
