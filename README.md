--- conflicted
+++ resolved
@@ -1,428 +1,400 @@
-
-# **Project Overview**
-
-This project aims to optimize the behavior of a Hall Thruster using the **HallThruster.jl** Julia package, integrated with Python through Juliacall. The project involves parameter estimation using MCMC sampling and MAP optimization, providing tools for comparison between simulated and observed data. It employs Bayesian inference techniques to refine the parameters of the **TwoZoneBohm** and **MultiLogBohm** models.
-
-Please refer to:
-
-- [HallThruster.jl (v0.18.1)](https://um-pepl.github.io/HallThruster.jl/dev/)
-- [Simulation Tutorial](https://um-pepl.github.io/HallThruster.jl/dev/tutorials/simulation/)
-- [Running Simulations from JSON](https://um-pepl.github.io/HallThruster.jl/dev/howto/json/)
-- [Using HallThruster with Python](https://um-pepl.github.io/HallThruster.jl/dev/howto/python/)
-
----
-
-## **Table of Contents**
-1. [Features](#features)
-2. [Requirements](#requirements)
-3. [Installation](#installation)
-   - [Using Python Virtual Environment](#using-python-virtual-environment)
-   - [Using PDM for Dependency Management](#using-pdm-for-dependency-management)
-   - [Windows Installation](#windows-installation)
-   - [Ubuntu Installation](#ubuntu-installation)
-
-   - [HallThruster.jl Installation](#hallthrusterjl-installation)
-4. [Workflow Overview](#workflow-overview)
-5. [Configuration Files](#configuration-files)
-6. [Usage](#usage)
-7. [Visualization](#visualization)
-8. [Contact](#contact)
-
----
-
-## **Requirements**
-
-To run this project, ensure the following dependencies are installed:
-
-### **Python**
-- Python 3.10 or later
-- Required Python packages (from `requirements.txt`):
-  - `numpy`
-  - `scipy`
-  - `matplotlib`
-  - `pydantic`
-  - `pyyaml`
-  - `MCMCIterators`
-  - `arviz` *(for MCMC analysis)*
-
-### **Julia**
-- Julia 1.10 or later
-- Install the **HallThruster** package using Julia's package manager.
-
----
-
-## **Installation**
-
-### **Using Python Virtual Environment**
-
-1. **Clone the repository:**
-    ```bash
-    git clone https://github.com/gorodetsky-umich/model_error_uq_plasma.git
-    cd model_error_uq_plasma
-    ```
-
-2. **Create a virtual environment and activate it:**
-    ```bash
-    python -m venv .venv
-    # On Windows
-    .venv\Scripts\activate
-
-    # On Ubuntu/MacOS
-    source .venv/bin/activate
-    ```
-
-3. **Install dependencies:**
-    ```bash
-    python -m pip install -r requirements.txt
-    ```
----
-
-### **Using PDM for Dependency Management**
-
-[PDM (Python Dependency Manager)](https://pdm-project.org) offers a more streamlined way to manage dependencies and virtual environments.
-
-#### **Step 1: Install PDM**
-
-If you don't have PDM installed, install it via:
-
-```bash
-python -m pip install pdm
-```
-
-#### **Step 2: Clone the repository**
-
-```bash
-git clone https://github.com/gorodetsky-umich/model_error_uq_plasma.git
-cd model_error_uq_plasma
-```
-
-#### **Step 3: Install dependencies with PDM**
-
-Instead of using a virtual environment manually, PDM will handle it:
-
-```bash
-python pdm install
-```
-
-Verify the required packages are available in your environment.
-
-```bash
-pdm list
-```
-
-> **Note:** If you encounter an error such as `pdm not >found`, try run `python -m pdm install` instead of `pdm install`. 
->
-> To check if any installed Python packages, including PDM, > need an update:
-> ```
-    > python -m pip list --outdated
->    
- 
->If pdm appears in the list, update it using:
-> ```
-    > python -m pdm self update
-    > python -m pip install --upgrade pip
-
-    
-
-#### **Step 4: Activate the PDM virtual environment**
-
-```bash
-python -m pdm venv activate
-```
-
----
-### **Windows Installation**
-
-Follow the instructions under [Using Python Virtual Environment](#using-python-virtual-environment) or [Using PDM for Dependency Management](#using-pdm-for-dependency-management).
-
----
-
-### **Ubuntu Installation**
-
-1. **Install required dependencies:**
-    ```bash
-    sudo apt update && sudo apt install -y python3 python3-venv python3-pip git julia
-    ```
-
-2. **Clone the repository and set up the environment:**
-    ```bash
-    git clone https://github.com/gorodetsky-umich/model_error_uq_plasma.git
-    cd model_error_uq_plasma
-    python3 -m venv .venv
-    source .venv/bin/activate
-    ```
----
-
-> **Note:** **Troubleshooting Dependency Conflicts**  
-> If you encounter dependency resolution issues (such as conflicts with package versions, e.g., pandas), try the following commands to resolve them:  
->  
-> ```bash
-> pdm update --unconstrained
-> pdm lock --refresh
-> ```  
->  
-> These commands will relax dependency constraints and attempt to find compatible versions automatically.
-
----
-### **HallThruster.jl Installation**
-
-1. **Install Julia (1.10 or later)** from [Julia Official Website](https://julialang.org/downloads/)
-
-2. **Activate a project-specific environment:**
-
-    ```bash
-    mkdir hallthruster_project && cd hallthruster_project
-    julia
-    ```
-
-### **HallThruster Installation and Python Integration**
-
-To ensure HallThruster works correctly with Python, follow these steps to install and integrate it:
-
----
-
-#### **1. Install HallThruster.jl in Julia**
-
-1. Open Julia and activate your project environment:
-
-   ```julia
-   julia
-   ```
-
-2. Activate the project and install the package:
-
-   ```julia
-   (@v1.10) pkg> activate .
-   (@v1.10) pkg> add HallThruster
-   ```
-
----
-
-#### **2. Locate HallThruster Python Path**
-
-After installation, find the Python script path for HallThruster by running the following command in Julia:
-
-```julia
-using HallThruster
-println(pathof(HallThruster))
-```
-
-The output will contain the package installation path. Typically, it looks like:
-
-```
-C:\Users\yourname\.julia\packages\HallThruster\yxE62\python
-```
-
----
-
-#### **3. Set the Python Path (PYTHONPATH) Permanently**
-
-To make HallThruster available to Python, you can set the `PYTHONPATH` environment variable permanently. Here are the steps:
-
-1. Open **PowerShell as Administrator**.
-2. Run the following command to add the HallThruster path permanently to the user environment variables:
-
-   ```powershell
-   [System.Environment]::SetEnvironmentVariable("PYTHONPATH", "C:\path", [System.EnvironmentVariableTarget]::User)
-   ```
-
-3. Restart PowerShell or your system for changes to take effect.
-
----
-
-#### **4. Verify the PYTHONPATH Variable**
-
-To verify that the path was added correctly, open PowerShell and run:
-
-```powershell
-echo $env:PYTHONPATH
-```
-
-You should see the HallThruster path listed in the output.
-
----
-
-#### **5. Import HallThruster in Python**
-
-Once the environment variable is set, you can test the integration by running the following Python script:
-
-```python
-import hallthruster as het
-
-# Check if the module is loaded correctly
-print("HallThruster successfully imported!")
-```
----
-#### **6. Manually Add the Path (If Needed)**
-
-If you prefer not to set the path permanently, you can add it manually in your Python scripts before importing HallThruster:
-
-```python
-import sys
-
-hallthruster_path = "C:\\Users\\elsensoy\\.julia\\packages\\HallThruster\\yxE62\\python"
-if hallthruster_path not in sys.path:
-    sys.path.append(hallthruster_path)
-
-import hallthruster as het
-print("HallThruster imported successfully!")
-```
-
----
-
-## **Workflow Overview**
-
-1. **Configuration:**  
-   - Define simulation parameters and model settings in the `settings.yaml` configuration file.  
-   - Specify options for simulation, optimization, and visualization in their respective .yaml configuration files.
-
-2. **Data Generation:**  
-   - Generate synthetic or experimental ground truth data based on the defined configuration.  
-
-3. **MAP (Maximum A Posteriori) Optimization:**  
-   - Estimate the optimal parameter values using the chosen anomalous transport models (e.g., `TwoZoneBohm`, `MultiLogBohm`).  
-   - Optimizate to minimize the error between simulated and observed data.
-
-4. **MCMC (Markov Chain Monte Carlo) Sampling:**  
-   - Conduct Bayesian inference to obtain parameter distributions.  
-   - Use MCMC techniques (e.g., Delayed Rejection Adaptive Metropolis) to quantify uncertainty.
-
-5. **Visualization and Analysis:**  
-   - Generate plots and statistical summaries to analyze parameter convergence and posterior distributions.  
-   - Compare simulation results against observed data for model validation.
----
-### **Run Project**
-
-<<<<<<< HEAD
-## **Usage 
-To configure and run the workflow, modify the `settings.yaml` file for directory and method settings as listed below:  
-- **`general_settings`** – General project settings (ex.results_dir) included in this file.    
-- **`gen_data`** – For data generation. The script for this method is gen_data.py. If the flag gen_data is unabled in settings.yaml while running other methods, fallback output file for extracting the gen_data could be found in results/ground_truth/output_multilogbohm.json. 
-- **`map`** – For MAP estimation. Script for this method is map.py.  
-- **`mcmc`** – For MCMC sampling. Script for this method is mcmc.py.
-
-
-### **Enabling Workflow Steps**
-
-To perform specific tasks, set the corresponding flags to `true` in settings.yaml file:
-
-| Process           | Flag to Enable   |   Script     |
-|------------------ |------------------|--------------|
-| **Generate Data** |`gen_data: true`  | gen_data.py  |
-| **MAP Estimation**| `run_map: true`  | map.py       |
-| **MCMC Sampling** |`run_mcmc: true`  | mcmc.py      |
-| **Visualization** | `plotting: true` | -[enabled].py|
-=======
-*Run:*
-```bash
-run.bat
-```
-## **Optional Command Line Arguments
-
-- **`--gen_data`** – For data generation  
-- **`--map`** – For MAP estimation  
-- **`--mcmc`** – For MCMC sampling  
-- **`--plotting`** – For visualization  
-
-
-| Process     |   Flag to Enable      |   Command Line Argument
-|-------------|--------------------  -|--------------------------|
-| **Generate Data**  `gen_data: true` |   run.bat --gen_data
-| **MAP Estimation** `run_map: true`  |    run.bat --map
-| **MCMC Sampling** `run_mcmc: true`  |    run.bat --mcmc
-| **Visualization** `plotting: true`  |    run.bat --plotting
-
->>>>>>> b1afca72
-
-To configure and run the workflow with yaml settings, modify the respective `settings.yaml` files listed below:  
-
-Command-line arguments (--mcmc, --map, --gen_data) override the corresponding YAML flags (run_map, run_mcmc, gen_data). This way, users can either rely on the YAML configuration or override it via CLI arguments.
-
-# Behavior:
-Uses YAML settings: If no CLI arguments are passed, default YAML values are used.
-CLI overrides YAML	If --mcmc, --map, or --gen_data is passed, it takes priority over the YAML file.
-Works with run.bat	Automatically passes arguments from the batch file.
----
-
-<<<<<<< HEAD
-*Run the project:*
-```bash
-python -m hall_opt.main
-```
-=======
->>>>>>> b1afca72
-### Results directory:
-```
-    model_error_uq_plasma
-    ├run.bat   
-    ├hall_opt
-    │   ├── config
-    │   │   ├── bfield_spt100.csv
-    │   │   ├── dict.py
-    │   │   ├── run_model.py
-    │   │   ├── settings.yaml
-    │   │   └── verifier.py
-    │   ├── main.py
-    │   ├── plotting
-    │   │   ├── __init__.py
-    │   │   ├── __pycache__
-    │   │   │   ├── __init__.cpython-311.pyc
-    │   │   │   ├── common_setup.cpython-311.pyc
-    │   │   │   ├── plot_ground_truth.cpython-311.pyc
-    │   │   │   └── posterior_plots.cpython-311.pyc
-    │   │   ├── common_setup.py
-    │   │   ├── iteration_plots.py
-    │   │   ├── plot_ground_truth.py
-    │   │   ├── posterior_plots.py
-    │   │   └── tests
-    │   │       ├── 2d_plot_kde.py
-    │   │       ├── delta_plots.py
-    │   │       ├── generate_truth_data.py
-    │   │       ├── map_test.py
-    │   │       └── mock_test.py
-    │   ├── posterior
-    │   │   ├── __pycache__
-    │   │   │   ├── log_likelihood.cpython-311.pyc
-    │   │   │   └── statistics.cpython-311.pyc
-    │   │   ├── log_likelihood.py
-    │   │   └── statistics.py    
-        /results/
-        ├── map/
-        │   ├── map-results-1/  Created dynamically per MAP run
-        │   │   ├── iter_metrics/
-        │   │   │   ├── metrics_1.json  Iteration metrics
-        │   │   │   ├── metrics_2.json
-        │   │   ├── map_iteration_log.json  Stores all iterations. Loaded in `load_data()`
-        │   │   ├── final_map_params.json  Final MAP sample 
-        │   │   ├── plots/  Automatically created using `get_common_paths()`
-        │   ├── map-results-2/
-        │   │   ├── iter_metrics/
-        │   │   ├── map_iteration_log.json   
-        │   │   ├── final_map_params.json
-        │   │   ├── plots/
-        ├── mcmc/
-        │   ├── mcmc-results-1/
-        │   │   ├── iter_metrics/
-        │   │   │   ├── metrics_1.json
-        │   │   │   ├── metrics_2.json
-        │   │   ├── checkpoint.json  Checkpoint saving dynamically
-        │   │   ├── final_samples_log.csv  Final sample logs, Loaded in `load_data()`
-        │   │   ├── mcmc_metadata.json  Metadata for MCMC
-        │   │   ├── plots/
-        │   ├── mcmc-results-2/
-        │   │   ├── iter_metrics/
-        │   │   ├── checkpoint.json
-        │   │   ├── final_samples_log.csv
-        │   │   ├── mcmc_metadata.json
-        │   │   ├── plots/
-
-```
----
-
-## **Contact**
-
-For any questions or issues, contact:
-
-- **Name:** Elida Sensoy  
-- **Email:** elsensoy@umich.edu  
-
+
+# **Project Overview**
+
+This project aims to optimize the behavior of a Hall Thruster using the **HallThruster.jl** Julia package, integrated with Python through Juliacall. The project involves parameter estimation using MCMC sampling and MAP optimization, providing tools for comparison between simulated and observed data. It employs Bayesian inference techniques to refine the parameters of the **TwoZoneBohm** and **MultiLogBohm** models.
+
+Please refer to:
+
+- [HallThruster.jl (v0.18.1)](https://um-pepl.github.io/HallThruster.jl/dev/)
+- [Simulation Tutorial](https://um-pepl.github.io/HallThruster.jl/dev/tutorials/simulation/)
+- [Running Simulations from JSON](https://um-pepl.github.io/HallThruster.jl/dev/howto/json/)
+- [Using HallThruster with Python](https://um-pepl.github.io/HallThruster.jl/dev/howto/python/)
+
+---
+
+## **Table of Contents**
+1. [Features](#features)
+2. [Requirements](#requirements)
+3. [Installation](#installation)
+   - [Using Python Virtual Environment](#using-python-virtual-environment)
+   - [Using PDM for Dependency Management](#using-pdm-for-dependency-management)
+   - [Windows Installation](#windows-installation)
+   - [Ubuntu Installation](#ubuntu-installation)
+
+   - [HallThruster.jl Installation](#hallthrusterjl-installation)
+4. [Workflow Overview](#workflow-overview)
+5. [Configuration Files](#configuration-files)
+6. [Usage](#usage)
+7. [Visualization](#visualization)
+8. [Contact](#contact)
+
+---
+
+## **Requirements**
+
+To run this project, ensure the following dependencies are installed:
+
+### **Python**
+- Python 3.10 or later
+- Required Python packages (from `requirements.txt`):
+  - `numpy`
+  - `scipy`
+  - `matplotlib`
+  - `pydantic`
+  - `pyyaml`
+  - `MCMCIterators`
+  - `arviz` *(for MCMC analysis)*
+
+### **Julia**
+- Julia 1.10 or later
+- Install the **HallThruster** package using Julia's package manager.
+
+---
+
+## **Installation**
+
+### **Using Python Virtual Environment**
+
+1. **Clone the repository:**
+    ```bash
+    git clone https://github.com/gorodetsky-umich/model_error_uq_plasma.git
+    cd model_error_uq_plasma
+    ```
+
+2. **Create a virtual environment and activate it:**
+    ```bash
+    python -m venv .venv
+    # On Windows
+    .venv\Scripts\activate
+
+    # On Ubuntu/MacOS
+    source .venv/bin/activate
+    ```
+
+3. **Install dependencies:**
+    ```bash
+    python -m pip install -r requirements.txt
+    ```
+---
+
+### **Using PDM for Dependency Management**
+
+[PDM (Python Dependency Manager)](https://pdm-project.org) offers a more streamlined way to manage dependencies and virtual environments.
+
+#### **Step 1: Install PDM**
+
+If you don't have PDM installed, install it via:
+
+```bash
+python -m pip install pdm
+```
+
+#### **Step 2: Clone the repository**
+
+```bash
+git clone https://github.com/gorodetsky-umich/model_error_uq_plasma.git
+cd model_error_uq_plasma
+```
+
+#### **Step 3: Install dependencies with PDM**
+
+Instead of using a virtual environment manually, PDM will handle it:
+
+```bash
+python pdm install
+```
+
+Verify the required packages are available in your environment.
+
+```bash
+pdm list
+```
+
+> **Note:** If you encounter an error such as `pdm not >found`, try run `python -m pdm install` instead of `pdm install`. 
+>
+> To check if any installed Python packages, including PDM, > need an update:
+> ```
+    > python -m pip list --outdated
+>    
+ 
+>If pdm appears in the list, update it using:
+> ```
+    > python -m pdm self update
+    > python -m pip install --upgrade pip
+
+    
+
+#### **Step 4: Activate the PDM virtual environment**
+
+```bash
+python -m pdm venv activate
+```
+
+---
+### **Windows Installation**
+
+Follow the instructions under [Using Python Virtual Environment](#using-python-virtual-environment) or [Using PDM for Dependency Management](#using-pdm-for-dependency-management).
+
+---
+
+### **Ubuntu Installation**
+
+1. **Install required dependencies:**
+    ```bash
+    sudo apt update && sudo apt install -y python3 python3-venv python3-pip git julia
+    ```
+
+2. **Clone the repository and set up the environment:**
+    ```bash
+    git clone https://github.com/gorodetsky-umich/model_error_uq_plasma.git
+    cd model_error_uq_plasma
+    python3 -m venv .venv
+    source .venv/bin/activate
+    ```
+---
+
+> **Note:** **Troubleshooting Dependency Conflicts**  
+> If you encounter dependency resolution issues (such as conflicts with package versions, e.g., pandas), try the following commands to resolve them:  
+>  
+> ```bash
+> pdm update --unconstrained
+> pdm lock --refresh
+> ```  
+>  
+> These commands will relax dependency constraints and attempt to find compatible versions automatically.
+
+---
+### **HallThruster.jl Installation**
+
+1. **Install Julia (1.10 or later)** from [Julia Official Website](https://julialang.org/downloads/)
+
+2. **Activate a project-specific environment:**
+
+    ```bash
+    mkdir hallthruster_project && cd hallthruster_project
+    julia
+    ```
+
+### **HallThruster Installation and Python Integration**
+
+To ensure HallThruster works correctly with Python, follow these steps to install and integrate it:
+
+---
+
+#### **1. Install HallThruster.jl in Julia**
+
+1. Open Julia and activate your project environment:
+
+   ```julia
+   julia
+   ```
+
+2. Activate the project and install the package:
+
+   ```julia
+   (@v1.10) pkg> activate .
+   (@v1.10) pkg> add HallThruster
+   ```
+
+---
+
+#### **2. Locate HallThruster Python Path**
+
+After installation, find the Python script path for HallThruster by running the following command in Julia:
+
+```julia
+using HallThruster
+println(pathof(HallThruster))
+```
+
+The output will contain the package installation path. Typically, it looks like:
+
+```
+C:\Users\yourname\.julia\packages\HallThruster\yxE62\python
+```
+
+---
+
+#### **3. Set the Python Path (PYTHONPATH) Permanently**
+
+To make HallThruster available to Python, you can set the `PYTHONPATH` environment variable permanently. Here are the steps:
+
+1. Open **PowerShell as Administrator**.
+2. Run the following command to add the HallThruster path permanently to the user environment variables:
+
+   ```powershell
+   [System.Environment]::SetEnvironmentVariable("PYTHONPATH", "C:\path", [System.EnvironmentVariableTarget]::User)
+   ```
+
+3. Restart PowerShell or your system for changes to take effect.
+
+---
+
+#### **4. Verify the PYTHONPATH Variable**
+
+To verify that the path was added correctly, open PowerShell and run:
+
+```powershell
+echo $env:PYTHONPATH
+```
+
+You should see the HallThruster path listed in the output.
+
+---
+
+#### **5. Import HallThruster in Python**
+
+Once the environment variable is set, you can test the integration by running the following Python script:
+
+```python
+import hallthruster as het
+
+# Check if the module is loaded correctly
+print("HallThruster successfully imported!")
+```
+---
+#### **6. Manually Add the Path (If Needed)**
+
+If you prefer not to set the path permanently, you can add it manually in your Python scripts before importing HallThruster:
+
+```python
+import sys
+
+hallthruster_path = "C:\\Users\\elsensoy\\.julia\\packages\\HallThruster\\yxE62\\python"
+if hallthruster_path not in sys.path:
+    sys.path.append(hallthruster_path)
+
+import hallthruster as het
+print("HallThruster imported successfully!")
+```
+
+---
+
+## **Workflow Overview**
+
+1. **Configuration:**  
+   - Define simulation parameters and model settings in the `settings.yaml` configuration file.  
+   - Specify options for simulation, optimization, and visualization in their respective .yaml configuration files.
+
+2. **Data Generation:**  
+   - Generate synthetic or experimental ground truth data based on the defined configuration.  
+
+3. **MAP (Maximum A Posteriori) Optimization:**  
+   - Estimate the optimal parameter values using the chosen anomalous transport models (e.g., `TwoZoneBohm`, `MultiLogBohm`).  
+   - Optimizate to minimize the error between simulated and observed data.
+
+4. **MCMC (Markov Chain Monte Carlo) Sampling:**  
+   - Conduct Bayesian inference to obtain parameter distributions.  
+   - Use MCMC techniques (e.g., Delayed Rejection Adaptive Metropolis) to quantify uncertainty.
+
+5. **Visualization and Analysis:**  
+   - Generate plots and statistical summaries to analyze parameter convergence and posterior distributions.  
+   - Compare simulation results against observed data for model validation.
+---
+### **Run Project**
+
+*Run:*
+```bash
+run.bat
+```
+## **Optional Command Line Arguments
+
+- **`--gen_data`** – For data generation  
+- **`--map`** – For MAP estimation  
+- **`--mcmc`** – For MCMC sampling  
+- **`--plotting`** – For visualization  
+
+
+| Process     |   Flag to Enable      |   Command Line Argument
+|-------------|--------------------  -|--------------------------|
+| **Generate Data**  `gen_data: true` |   run.bat --gen_data
+| **MAP Estimation** `run_map: true`  |    run.bat --map
+| **MCMC Sampling** `run_mcmc: true`  |    run.bat --mcmc
+| **Visualization** `plotting: true`  |    run.bat --plotting
+
+
+To configure and run the workflow with yaml settings, modify the respective `settings.yaml` files listed below:  
+
+Command-line arguments (--mcmc, --map, --gen_data) override the corresponding YAML flags (run_map, run_mcmc, gen_data). This way, users can either rely on the YAML configuration or override it via CLI arguments.
+
+# Behavior:
+Uses YAML settings: If no CLI arguments are passed, default YAML values are used.
+CLI overrides YAML	If --mcmc, --map, or --gen_data is passed, it takes priority over the YAML file.
+Works with run.bat	Automatically passes arguments from the batch file.
+---
+
+### Results directory:
+```
+    model_error_uq_plasma
+    ├run.bat   
+    ├hall_opt
+    │   ├── config
+    │   │   ├── bfield_spt100.csv
+    │   │   ├── dict.py
+    │   │   ├── run_model.py
+    │   │   ├── settings.yaml
+    │   │   └── verifier.py
+    │   ├── main.py
+    │   ├── plotting
+    │   │   ├── __init__.py
+    │   │   ├── __pycache__
+    │   │   │   ├── __init__.cpython-311.pyc
+    │   │   │   ├── common_setup.cpython-311.pyc
+    │   │   │   ├── plot_ground_truth.cpython-311.pyc
+    │   │   │   └── posterior_plots.cpython-311.pyc
+    │   │   ├── common_setup.py
+    │   │   ├── iteration_plots.py
+    │   │   ├── plot_ground_truth.py
+    │   │   ├── posterior_plots.py
+    │   │   └── tests
+    │   │       ├── 2d_plot_kde.py
+    │   │       ├── delta_plots.py
+    │   │       ├── generate_truth_data.py
+    │   │       ├── map_test.py
+    │   │       └── mock_test.py
+    │   ├── posterior
+    │   │   ├── __pycache__
+    │   │   │   ├── log_likelihood.cpython-311.pyc
+    │   │   │   └── statistics.cpython-311.pyc
+    │   │   ├── log_likelihood.py
+    │   │   └── statistics.py    
+        /results/
+        ├── map/
+        │   ├── map-results-1/  Created dynamically per MAP run
+        │   │   ├── iter_metrics/
+        │   │   │   ├── metrics_1.json  Iteration metrics
+        │   │   │   ├── metrics_2.json
+        │   │   ├── map_iteration_log.json  Stores all iterations. Loaded in `load_data()`
+        │   │   ├── final_map_params.json  Final MAP sample 
+        │   │   ├── plots/  Automatically created using `get_common_paths()`
+        │   ├── map-results-2/
+        │   │   ├── iter_metrics/
+        │   │   ├── map_iteration_log.json   
+        │   │   ├── final_map_params.json
+        │   │   ├── plots/
+        ├── mcmc/
+        │   ├── mcmc-results-1/
+        │   │   ├── iter_metrics/
+        │   │   │   ├── metrics_1.json
+        │   │   │   ├── metrics_2.json
+        │   │   ├── checkpoint.json  Checkpoint saving dynamically
+        │   │   ├── final_samples_log.csv  Final sample logs, Loaded in `load_data()`
+        │   │   ├── mcmc_metadata.json  Metadata for MCMC
+        │   │   ├── plots/
+        │   ├── mcmc-results-2/
+        │   │   ├── iter_metrics/
+        │   │   ├── checkpoint.json
+        │   │   ├── final_samples_log.csv
+        │   │   ├── mcmc_metadata.json
+        │   │   ├── plots/
+
+```
+---
+
+## **Contact**
+
+For any questions or issues, contact:
+
+- **Name:** Elida Sensoy  
+- **Email:** elsensoy@umich.edu  
+